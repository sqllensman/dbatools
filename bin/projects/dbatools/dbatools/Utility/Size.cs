﻿using System;

namespace Sqlcollaborative.Dbatools.Utility
{
    /// <summary>
    /// Class that reports File size.
    /// </summary>
    [Serializable]
    public class Size : IComparable<Size>, IComparable
    {
        /// <summary>
        /// Number of bytes contained in whatever object uses this object as a property
        /// </summary>
        public long Byte { get; set; }

        /// <summary>
        /// Kilobyte representation of the bytes
        /// </summary>
        public double Kilobyte
        {
            get
            {
<<<<<<< HEAD
                return (Byte / (double)1024);
=======
                return (Byte / 1024d);
>>>>>>> 55dff87c
            }
        }

        /// <summary>
        /// Megabyte representation of the bytes
        /// </summary>
        public double Megabyte
        {
            get
            {
<<<<<<< HEAD
                return (Byte / (double)1048576);
=======
                return (Byte / 1048576d);
>>>>>>> 55dff87c
            }
        }

        /// <summary>
        /// Gigabyte representation of the bytes
        /// </summary>
        public double Gigabyte
        {
            get
            {
<<<<<<< HEAD
                return (Byte / (double)1073741824);
=======
                return (Byte / 1073741824d);
>>>>>>> 55dff87c
            }
        }

        /// <summary>
        /// Terabyte representation of the bytes
        /// </summary>
        public double Terabyte
        {
            get
            {
<<<<<<< HEAD
                return (Byte / (double)1099511627776);
=======
                return (Byte / 1099511627776d);
>>>>>>> 55dff87c
            }
        }

        /// <summary>
        /// Number if digits behind the dot.
        /// </summary>
        public int Digits
        {
            get
            {
                return _digits;
            }
            set {
                _digits = value < 0 ? 0 : value;
            }
        }
        private int _digits = 2;

        /// <summary>
        /// Shows the default string representation of size
        /// </summary>
        /// <returns></returns>
        public override string ToString()
        {
            string format = "{0:N" + Digits + "} {1}";

            if (Terabyte > 1)
            {
                return (String.Format(format, Terabyte, "TB"));
            }
            if (Gigabyte > 1)
            {
                return (String.Format(format, Gigabyte, "GB"));
            }
            if (Megabyte > 1)
            {
                return (String.Format(format, Megabyte, "MB"));
            }
            if (Kilobyte > 1)
            {
                return (String.Format(format, Kilobyte, "KB"));
            }
            if (Byte > -1)
            {
                return (String.Format("{0} {1}", Byte, "B"));
            }
            if (Byte == -1)
                return "Unlimited";
            throw new ArgumentOutOfRangeException("Byte", string.Format("Invalid value of {0} for Byte", Byte));
        }

        /// <summary>
        /// Simple equality test
        /// </summary>
        /// <param name="obj">The object to test it against</param>
        /// <returns>True if equal, false elsewise</returns>
        public override bool Equals(object obj)
        {
            return (obj is Size && (Byte == ((Size)obj).Byte));
        }

        /// <summary>
        /// Meaningless, but required
        /// </summary>
        /// <returns>Some meaningless output</returns>
        public override int GetHashCode()
        {
            return Byte.GetHashCode();
        }

        /// <summary>
        /// Creates an empty size.
        /// </summary>
        public Size()
        {

        }

        /// <summary>
        /// Creates a size with some content
        /// </summary>
        /// <param name="Byte">The length in bytes to set the size to</param>
        public Size(long Byte)
        {
            this.Byte = Byte;
        }

        /// <summary>
        /// Some more interface implementation. Used to sort the object
        /// </summary>
        /// <param name="obj">The object to compare to</param>
        /// <returns>Something</returns>
        public int CompareTo(Size obj)
        {
            if (Byte == obj.Byte) { return 0; }
            if (Byte < obj.Byte) { return -1; }

            return 1;
        }

        /// <summary>
        /// Some more interface implementation. Used to sort the object
        /// </summary>
        /// <param name="obj">The object to compare to</param>
        /// <returns>Something</returns>
        public int CompareTo(Object obj)
        {
            try
            {
                if (Byte == ((Size)obj).Byte) { return 0; }
                if (Byte < ((Size)obj).Byte) { return -1; }

                return 1;
            }
            catch { return 0; }
        }

        #region Operators
        /// <summary>
        /// Adds two sizes
        /// </summary>
        /// <param name="a">The first size to add</param>
        /// <param name="b">The second size to add</param>
        /// <returns>The sum of both sizes</returns>
        public static Size operator +(Size a, Size b)
        {
            return new Size(a.Byte + b.Byte);
        }

        /// <summary>
        /// Substracts two sizes
        /// </summary>
        /// <param name="a">The first size to substract</param>
        /// <param name="b">The second size to substract</param>
        /// <returns>The difference between both sizes</returns>
        public static Size operator -(Size a, Size b)
        {
            return new Size(a.Byte - b.Byte);
        }

        /// <summary>
        /// Implicitly converts int to size
        /// </summary>
        /// <param name="a">The number to convert</param>
        public static implicit operator Size(int a)
        {
            return new Size(a);
        }

        /// <summary>
        /// Implicitly converts size to int
        /// </summary>
        /// <param name="a">The size to convert</param>
        public static implicit operator Int32(Size a)
        {
            return (Int32)a.Byte;
        }

        /// <summary>
        /// Implicitly converts long to size
        /// </summary>
        /// <param name="a">The number to convert</param>
        public static implicit operator Size(long a)
        {
            return new Size(a);
        }

        /// <summary>
        /// Implicitly converts size to long
        /// </summary>
        /// <param name="a">The size to convert</param>
        public static implicit operator Int64(Size a)
        {
            return a.Byte;
        }

        /// <summary>
        /// Implicitly converts string to size
        /// </summary>
        /// <param name="a">The string to convert</param>
        public static implicit operator Size(String a)
        {
            return new Size(Int64.Parse(a));
        }

        /// <summary>
        /// Implicitly converts double to size
        /// </summary>
        /// <param name="a">The number to convert</param>
        public static implicit operator Size(double a)
        {
            return new Size((long)a);
        }

        /// <summary>
        /// Implicitly converts size to double
        /// </summary>
        /// <param name="a">The size to convert</param>
        public static implicit operator double(Size a)
        {
            return a.Byte;
        }
        #endregion Operators
    }
}<|MERGE_RESOLUTION|>--- conflicted
+++ resolved
@@ -20,11 +20,7 @@
         {
             get
             {
-<<<<<<< HEAD
-                return (Byte / (double)1024);
-=======
                 return (Byte / 1024d);
->>>>>>> 55dff87c
             }
         }
 
@@ -35,11 +31,7 @@
         {
             get
             {
-<<<<<<< HEAD
-                return (Byte / (double)1048576);
-=======
                 return (Byte / 1048576d);
->>>>>>> 55dff87c
             }
         }
 
@@ -50,11 +42,7 @@
         {
             get
             {
-<<<<<<< HEAD
-                return (Byte / (double)1073741824);
-=======
                 return (Byte / 1073741824d);
->>>>>>> 55dff87c
             }
         }
 
@@ -65,11 +53,7 @@
         {
             get
             {
-<<<<<<< HEAD
-                return (Byte / (double)1099511627776);
-=======
                 return (Byte / 1099511627776d);
->>>>>>> 55dff87c
             }
         }
 
@@ -118,7 +102,7 @@
             }
             if (Byte == -1)
                 return "Unlimited";
-            throw new ArgumentOutOfRangeException("Byte", string.Format("Invalid value of {0} for Byte", Byte));
+            return "";
         }
 
         /// <summary>
