--- conflicted
+++ resolved
@@ -4,9 +4,9 @@
             Sets tables and indexes with preferred compression setting.
 
         .DESCRIPTION
-<<<<<<< HEAD
-            This function set the appropriate compression recommendation.
-            Remember Uptime is critical, the longer uptime, the more accurate the analysis is.
+            This function sets the appropriate compression recommendation, determined either by using the Tiger Team's query or set to the CompressionType parameter.
+
+            Remember Uptime is critical for the Tiger Team query, the longer uptime, the more accurate the analysis is.
             You would probably be best if you utilized Get-DbaUptime first, before running this command.
 
             Set-DbaDbCompression script derived from GitHub and the tigertoolbox
@@ -16,39 +16,16 @@
             SQL Server name or SMO object representing the SQL Server to connect to. This can be a collection and receive pipeline input to allow the function to be executed against multiple SQL Server instances.
 
         .PARAMETER SqlCredential
-            SqlCredential object to connect as. If not specified, current Windows login will be used.
+            Login to the target instance using alternative credentials. Windows and SQL Authentication supported. Accepts credential objects (Get-Credential)
+
+        .PARAMETER CompressionType
+            Control the compression type applied. Default is 'Recommended' which uses the Tiger Team query to use the most appropriate setting per object. Other option is to compress all objects to either Row or Page.
 
         .PARAMETER Database
             The database(s) to process - this list is auto populated from the server. If unspecified, all databases will be processed.
 
         .PARAMETER ExcludeDatabase
             The database(s) to exclude - this list is auto populated from the server.
-
-
-=======
-            This function sets the appropriate compression recommendation, determined either by using the Tiger Team's query or set to the CompressionType parameter.
-
-            Remember Uptime is critical for the Tiger Team query, the longer uptime, the more accurate the analysis is.
-            You would probably be best if you utilized Get-DbaUptime first, before running this command.
-
-            Set-DbaDbCompression script derived from GitHub and the tigertoolbox
-            (https://github.com/Microsoft/tigertoolbox/tree/master/Evaluate-Compression-Gains)
-
-        .PARAMETER SqlInstance
-            SQL Server name or SMO object representing the SQL Server to connect to. This can be a collection and receive pipeline input to allow the function to be executed against multiple SQL Server instances.
-
-        .PARAMETER SqlCredential
-            Login to the target instance using alternative credentials. Windows and SQL Authentication supported. Accepts credential objects (Get-Credential)
-
-        .PARAMETER CompressionType
-            Control the compression type applied. Default is 'Recommended' which uses the Tiger Team query to use the most appropriate setting per object. Other option is to compress all objects to either Row or Page.
-
-        .PARAMETER Database
-            The database(s) to process - this list is auto populated from the server. If unspecified, all databases will be processed.
-
-        .PARAMETER ExcludeDatabase
-            The database(s) to exclude - this list is auto populated from the server.
->>>>>>> bcb1a3d2
 
         .PARAMETER MaxRunTime
             Will continue to alter tables and indexes for the given amount of minutes.
@@ -75,24 +52,16 @@
             Set-DbaDbCompression -SqlInstance localhost -MaxRunTime 60 -PercentCompression 25
 
             Set the compression run time to 60 minutes and will start the compression of tables/indexes that have a difference of 25% or higher between current and recommended.
-<<<<<<< HEAD
+
+        .EXAMPLE
+            Set-DbaDbCompression -SqlInstance ServerA -Database DBName -CompressionType Page
+
+            Utilizes Page compression for all objects in DBName on ServerA with no time limit.
 
         .EXAMPLE
             Set-DbaDbCompression -SqlInstance ServerA -Database DBName -PercentCompression 25 | Out-GridView
 
-            Will compress tables/indexes within the specified database with no time limit. Only objects that have a difference of 25% or higher between current and recommended will be compressed and the results into a nicely formated GridView.
-=======
-
-        .EXAMPLE
-            Set-DbaDbCompression -SqlInstance ServerA -Database DBName -CompressionType Page
-
-            Utilizes Page compression for all objects in DBName on ServerA with no time limit.
-
-        .EXAMPLE
-            Set-DbaDbCompression -SqlInstance ServerA -Database DBName -PercentCompression 25 | Out-GridView
-
             Will compress tables/indexes within the specified database that would show any % improvement with compression and with no time limit. The results will be piped into a nicely formated GridView.
->>>>>>> bcb1a3d2
 
         .EXAMPLE
             $cred = Get-Credential sqladmin
@@ -115,20 +84,11 @@
         [Alias("ServerInstance", "SqlServer")]
         [DbaInstanceParameter[]]$SqlInstance,
         [PSCredential]$SqlCredential,
-<<<<<<< HEAD
-        [ValidateSet("Recommended", "PAGE", "ROW")]$CompressionType = "Recommended",
-        [object[]]$Database,
-        [object[]]$ExcludeDatabase,
-        [int]$MaxRunTime = 0,
-        [parameter(Mandatory = $true, ValueFromPipeline = $true)]
-        [int]$PercentCompression,
-=======
         [ValidateSet("Recommended", "Page", "Row")]$CompressionType = "Recommended",
         [object[]]$Database,
         [object[]]$ExcludeDatabase,
         [int]$MaxRunTime = 0,
         [int]$PercentCompression = 0,
->>>>>>> bcb1a3d2
         $InputObject,
         [Alias('Silent')]
         [switch]$EnableException
@@ -182,13 +142,7 @@
                     if ($CompressionType -eq "Recommended") {
                         if (Test-Bound "InputObject") {
                             Write-Message -Level Verbose -Message "Using passed in compression suggestions"
-<<<<<<< HEAD
-                            $compressionSuggestion = $InputObject | Where-Object {$_.Database -eq $db.name}
-                            Write-Message -Level Verbose -Message "Object count for database: $($db.name) - $($compressionSuggestion.count)"
-                        }
-=======
                             $compressionSuggestion = $InputObject | Where-Object {$_.Database -eq $db.name}                        }
->>>>>>> bcb1a3d2
                         else {
                             Write-Message -Level Verbose -Message "Testing database for compression suggestions for $instance.$db"
                             $compressionSuggestion = Test-DbaDbCompression -SqlInstance $server -Database $db.Name
@@ -201,16 +155,9 @@
 
                 try {
                     if ($CompressionType -eq "Recommended") {
-<<<<<<< HEAD
-                        Write-Message -Level Verbose -Message "Applying suggested compression settins using Test-DbaDbCompression"
-                        $results += $compressionSuggestion | Select-Object *, @{l = 'AlreadyProcesssed'; e = {"False"}}
-                        foreach ($obj in ($results | Where-Object {$_.CompressionTypeRecommendation -ne 'NO_GAIN' -and $_.PercentCompression -ge $PercentCompression} | Sort-Object PercentCompression -Descending)) {
-                            #check time limit isn't met
-=======
                         Write-Message -Level Verbose -Message "Applying suggested compression settings using Test-DbaDbCompression"
                         $results += $compressionSuggestion | Select-Object *, @{l = 'AlreadyProcesssed'; e = {"False"}}
                         foreach ($obj in ($results | Where-Object {$_.CompressionTypeRecommendation -ne 'NO_GAIN' -and $_.PercentCompression -ge $PercentCompression} | Sort-Object PercentCompression -Descending)) {
->>>>>>> bcb1a3d2
                             if ($MaxRunTime -ne 0 -and ($(get-date) - $starttime).Minutes -ge $MaxRunTime) {
                                 Write-Message -Level Verbose -Message "Reached max run time of $MaxRunTime"
                                 break
@@ -234,46 +181,6 @@
                     }
                     else {
                         Write-Message -Level Verbose -Message "Applying $CompressionType compression to all objects in $($db.name)"
-<<<<<<< HEAD
-                        ##Compress all objects to $compressionType
-                        foreach ($obj in $server.Databases[$($db.name)].Tables) {
-                            foreach ($index in $($obj.Indexes)) {  # | Where-Object {$_.Id -ne 0}
-                                if($obj.HasHeapIndex) {
-                                        if ($MaxRunTime -ne 0 -and ($(get-date) - $starttime).Minutes -ge $MaxRunTime) {
-                                            Write-Message -Level Verbose -Message "Reached max run time of $MaxRunTime"
-                                            break
-                                        }
-                                        foreach ($p in $obj.PhysicalPartitions) {
-                                            Write-Message -Level Verbose -Message "Compressing heap $($obj.Schema).$($obj.Name)"
-                                            $($obj.PhysicalPartitions | Where-Object {$_.PartitionNumber -eq $P.PartitionNumber}).DataCompression = $CompressionType
-
-                                            $results +=
-                                            [pscustomobject]@{
-                                                ComputerName                  = $server.NetName
-                                                InstanceName                  = $server.ServiceName
-                                                SqlInstance                   = $server.DomainInstanceName
-                                                Database                      = $db.Name
-                                                Schema                        = $obj.Schema
-                                                TableName                     = $obj.Name
-                                                IndexName                     = $null
-                                                Partition                     = $p.Partition
-                                                IndexID                       = $null
-                                                IndexType                     = $null
-                                                PercentScan                   = $null
-                                                PercentUpdate                 = $null
-                                                RowEstimatePercentOriginal    = $null
-                                                PageEstimatePercentOriginal   = $null
-                                                CompressionTypeRecommendation = $CompressionType
-                                                SizeCurrent                   = $null
-                                                SizeRequested                 = $null
-                                                PercentCompression            = $null
-                                                AlreadyProcesssed             = "True"
-                                        }
-                                    }
-                                    $obj.Rebuild()
-                                }
-
-=======
                         foreach ($obj in $server.Databases[$($db.name)].Tables) {
                             if ($obj.HasHeapIndex) {
                                 if ($MaxRunTime -ne 0 -and ($(get-date) - $starttime).Minutes -ge $MaxRunTime) {
@@ -311,18 +218,12 @@
                             }
 
                             foreach ($index in $($obj.Indexes)) {
->>>>>>> bcb1a3d2
                                 if ($MaxRunTime -ne 0 -and ($(get-date) - $starttime).Minutes -ge $MaxRunTime) {
                                     Write-Message -Level Verbose -Message "Reached max run time of $MaxRunTime"
                                     break
                                 }
-<<<<<<< HEAD
-                                Write-Message -Level Verbose -Message "Compressing $($Index.IndexType) $($Index.Name)"
-                                foreach ($p in $index.PhysicalPartitions) {
-=======
                                 foreach ($p in $($index.PhysicalPartitions | Where-Object {$_.DataCompression -ne $CompressionType})) {
                                     Write-Message -Level Verbose -Message "Compressing $($Index.IndexType) $($Index.Name) Partition $($p.PartitionNumber)"
->>>>>>> bcb1a3d2
                                     $($Index.PhysicalPartitions | Where-Object {$_.PartitionNumber -eq $P.PartitionNumber}).DataCompression = $CompressionType
                                     $results +=
                                     [pscustomobject]@{
@@ -332,25 +233,15 @@
                                         Database                      = $db.Name
                                         Schema                        = $obj.Schema
                                         TableName                     = $obj.Name
-<<<<<<< HEAD
-                                        IndexName                     = $index.IndexName
-                                        Partition                     = $p.Partition
-                                        IndexID                       = $index.IndexID
-=======
                                         IndexName                     = $index.Name
                                         Partition                     = $p.PartitionNumber
                                         IndexID                       = $index.Id
->>>>>>> bcb1a3d2
                                         IndexType                     = $index.IndexType
                                         PercentScan                   = $null
                                         PercentUpdate                 = $null
                                         RowEstimatePercentOriginal    = $null
                                         PageEstimatePercentOriginal   = $null
-<<<<<<< HEAD
-                                        CompressionTypeRecommendation = $CompressionType
-=======
                                         CompressionTypeRecommendation = $CompressionType.ToUpper()
->>>>>>> bcb1a3d2
                                         SizeCurrent                   = $null
                                         SizeRequested                 = $null
                                         PercentCompression            = $null
@@ -358,20 +249,6 @@
                                     }
                                 }
                                 $index.Rebuild()
-<<<<<<< HEAD
-
-                            }
-
-
-
-
-
-
-
-                        }
-
-
-=======
                             }
                         }
                         foreach ($index in $($server.Databases[$($db.name)].Views | Where-Object {$_.Indexes}).Indexes) {
@@ -403,7 +280,6 @@
                                 $index.Rebuild()
                             }
                         }
->>>>>>> bcb1a3d2
                     }
                 }
                 catch {
@@ -411,10 +287,6 @@
                 }
             }
             return $results
-<<<<<<< HEAD
-           # Select-DefaultView -InputOpject $results -Property Parent,
-=======
->>>>>>> bcb1a3d2
         }
     }
 }